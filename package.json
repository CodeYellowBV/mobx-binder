{
  "name": "mobx-spine",
<<<<<<< HEAD
  "version": "0.28.2",
=======
  "version": "0.28.1",
>>>>>>> 20b97523
  "license": "ISC",
  "author": "Kees Kluskens <kees@webduck.nl>",
  "description": "MobX with support for models, relations and an API.",
  "module": "dist/mobx-spine.es.js",
  "main": "dist/mobx-spine.cjs.js",
  "repository": {
    "type": "git",
    "url": "git://github.com/CodeYellowBV/mobx-spine.git"
  },
  "scripts": {
    "test": "jest",
    "test-dev": "jest --watch",
    "test-coverage": "jest --coverage",
    "lint": "eslint src",
    "preversion": "npm run -s lint && npm test && npm run -s build",
    "version": "git add -A dist",
    "build": "rm -f dist/** && BABEL_ENV=production node build.js",
    "//precommit": "lint-staged",
    "ci": "npm run -s lint && npm run -s test-coverage && codecov"
  },
  "lint-staged": {
    "*.js": [
      "prettier --single-quote --trailing-comma es5 --tab-width 4 --write",
      "git add"
    ]
  },
  "dependencies": {
    "axios": "0.18.0"
  },
  "engines": {
    "node": ">=4"
  },
  "files": [
    "dist/"
  ],
  "devDependencies": {
    "axios-mock-adapter": "1.16.0",
    "babel-core": "6.26.3",
    "babel-jest": "22.4.4",
    "babel-plugin-external-helpers": "6.22.0",
    "babel-plugin-transform-decorators-legacy": "1.3.5",
    "babel-plugin-transform-es2015-modules-commonjs": "6.26.2",
    "babel-preset-es2015": "6.24.1",
    "babel-preset-stage-2": "6.24.1",
    "codecov": "3.4.0",
    "eslint": "5.16.0",
    "eslint-config-codeyellow": "4.1.5",
    "husky": "0.14.3",
    "jest": "22.4.4",
    "lint-staged": "7.1.1",
    "lodash": "4.17.11",
    "luxon": "1.24.1",
    "mobx": "4.9.4",
    "moment": "2.24.0",
    "prettier": "1.17.0",
    "rollup": "0.59.1",
    "rollup-plugin-babel": "3.0.4"
  },
  "peerDependencies": {
    "lodash": "^4.17.0",
    "mobx": "^4.3.1 || ^5.0.0",
    "moment": "^2.22.0"
  },
  "jest": {
    "testEnvironment": "node",
    "roots": [
      "./src"
    ],
    "modulePaths": [
      "./src"
    ],
    "testPathIgnorePatterns": [
      "/fixtures/"
    ]
  }
}<|MERGE_RESOLUTION|>--- conflicted
+++ resolved
@@ -1,10 +1,6 @@
 {
   "name": "mobx-spine",
-<<<<<<< HEAD
-  "version": "0.28.2",
-=======
   "version": "0.28.1",
->>>>>>> 20b97523
   "license": "ISC",
   "author": "Kees Kluskens <kees@webduck.nl>",
   "description": "MobX with support for models, relations and an API.",
