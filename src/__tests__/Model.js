--- conflicted
+++ resolved
@@ -2,12 +2,8 @@
 import { toJS, observable } from 'mobx';
 import MockAdapter from 'axios-mock-adapter';
 import _ from 'lodash';
-<<<<<<< HEAD
-import { Model, BinderApi } from '../';
+import { Model, BinderApi, Casts } from '../';
 import { compareObjectsIgnoringNegativeIds } from "./helpers";
-=======
-import { Model, BinderApi, Casts } from '../';
->>>>>>> 20b97523
 import {
     Animal,
     AnimalStore,
